--- conflicted
+++ resolved
@@ -39,7 +39,6 @@
                          model_directory: Optional[str] = None,
                          model_subdir: Optional[str] = None,
                          model_name: Optional[str] = None,
-<<<<<<< HEAD
                          asset_name: Optional[str] = None
                          ) -> Tuple[
                              FaultDetectionResult,
@@ -47,11 +46,9 @@
                              List[Dict[str, Any]],
                              Optional[ModelMetadata],
                          ]:
-=======
                          asset_name: Optional[str] = None,
                          rca_ignore_features: Optional[List[str]] = None
                          ) -> Tuple[FaultDetectionResult, pd.DataFrame, Optional[ModelMetadata]]:
->>>>>>> bd5e2457
     """Analyzes provided data using an autoencoder based approach for identifying anomalies based on a learned normal
     behavior. Anomalies are then aggregated to events and further analyzed.
     Runs the entire fault detection module chain in one function call. Sections of this function call are:
