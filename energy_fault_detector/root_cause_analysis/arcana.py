--- conflicted
+++ resolved
@@ -2,10 +2,7 @@
 
 
 import logging
-<<<<<<< HEAD
-=======
 from fnmatch import fnmatch
->>>>>>> 68500314
 from typing import Tuple, List, Optional, Set
 
 import numpy as np
@@ -97,11 +94,8 @@
         self.ignore_features: Tuple[str, ...] = tuple(ignore_features or [])
         self._feature_mask: Optional[tf.Tensor] = None
         self._ignored_columns: Set[str] = set()
-<<<<<<< HEAD
-=======
         self.ignore_features: Set[str] = set(ignore_features or [])
         self._feature_mask: Optional[tf.Tensor] = None
->>>>>>> 68500314
 
     def find_arcana_bias(self, x: pd.DataFrame, track_losses: bool = False, track_bias: bool = False
                          ) -> Tuple[pd.DataFrame, pd.DataFrame, List[pd.DataFrame]]:
@@ -248,7 +242,6 @@
             self._ignored_columns = set()
             return None
         mask = np.ones((1, len(feature_names)), dtype='float32')
-<<<<<<< HEAD
         ignored_columns, unmatched = resolve_ignored_columns(feature_names, self.ignore_features)
 
         if ignored_columns:
@@ -277,7 +270,6 @@
                 ', '.join(sorted(unmatched))
             )
 
-=======
         ignored_columns: Set[str] = set()
         matched_patterns: Set[str] = set()
 
@@ -324,7 +316,6 @@
         not_found = self.ignore_features.difference(feature_names)
         if not_found:
             logger.warning('Configured features to ignore not found in input data: %s', ', '.join(sorted(not_found)))
->>>>>>> 68500314
         return tf.constant(mask, dtype=tf.float32)
 
     def _apply_feature_mask(self, x_bias: tf.Variable) -> None:
@@ -337,11 +328,8 @@
         if not self._ignored_columns:
             return
         intersection = self._ignored_columns.intersection(df.columns)
-<<<<<<< HEAD
-=======
         if not self.ignore_features:
             return
         intersection = self.ignore_features.intersection(df.columns)
->>>>>>> 68500314
         if intersection:
             df.loc[:, list(intersection)] = 0.0