import os
from unittest import TestCase
import pickle as pkl

import numpy as np
import pandas as pd
from numpy.testing import assert_array_almost_equal
from tensorflow.keras.models import Model
from tensorflow.keras.layers import Dense, LSTM, RepeatVector, TimeDistributed
from tensorflow.keras.layers import Input
import tensorflow as tf

from energy_fault_detector.root_cause_analysis.arcana import Arcana
from energy_fault_detector.autoencoders import MultilayerAutoencoder

PROJECT_ROOT = os.path.dirname(os.path.dirname(os.path.abspath(__file__)))


class TestArcana(TestCase):

    def setUp(self) -> None:
        self.n = 1000
        data = np.array([[
            x,
            (x + 1),
            x ** 2,
            x * 3,
            x * 2 + 5,
            np.exp(x / self.n)
        ] for x in range(self.n)])
        self.data = (data - data.mean(axis=0)) / data.std(axis=0)
        time_index = pd.date_range(start="01-01-2022", periods=self.n, freq='10min')
        self.data_frame = pd.DataFrame(index=time_index, data=self.data)  # find_arcana_bias expects a pandas Dataframe

        self.ml_ae = MultilayerAutoencoder()
        input_dim = self.data.shape[1]
        ml_input_layer = Input(shape=(input_dim,))
        encoded = Dense(10, input_shape=(input_dim,), activation="linear")(ml_input_layer)
        decoded = Dense(input_dim, activation="linear")(encoded)
        ml_model = Model(inputs=ml_input_layer, outputs=decoded)
        ml_model.compile(optimizer="adam", loss='mean_squared_error', metrics=['mean_absolute_error'])
        ml_model.load_weights(os.path.join(PROJECT_ROOT, 'test_data/ml_model_weights.h5'))
        self.ml_ae.model = ml_model
        self.ml_ae.history = 0  # ml_ae._is_fitted() will now return True so predict can be used without fit

    def test_find_arcana_bias(self):
        with open(os.path.join(PROJECT_ROOT, 'test_data/arcana_bias.pkl'), 'rb') as file:
            expected_bias = pkl.load(file)

        arcana = Arcana(model=self.ml_ae, num_iter=42)
        bias, _, _ = arcana.find_arcana_bias(self.data_frame)
        assert_array_almost_equal(expected_bias, bias.values, decimal=3)
        self.assertIsInstance(bias, pd.DataFrame)

    def test_find_arcana_bias_with_history(self):
        arcana = Arcana(model=self.ml_ae, num_iter=51)  # at least 50 iterations are needed
        bias, losses, bias_history = arcana.find_arcana_bias(self.data_frame, track_losses=True, track_bias=True)
        self.assertIsInstance(bias_history, list)
        self.assertTrue(len(bias_history) == 3)  # init bias + bias of 1st iteration and bias of 50th iteration
        self.assertIsInstance(losses, pd.DataFrame)
        for loss in losses:
            self.assertTrue(len(losses[loss]) == 2)  # losses of 1st iteration and 50th iteration

    def test_decreasing_loss(self):

        for alpha in [0, 0.99]:
            arcana = Arcana(model=self.ml_ae, num_iter=1, alpha=alpha, init_x_bias='recon')
            bias = arcana.initialize_x_bias(self.data.astype('float32'))
            last_loss = 1e8
            x = tf.Variable(self.data, dtype=tf.float32)
            bias = tf.Variable(bias, dtype=tf.float32)
            for _ in range(5):
                bias, losses, _ = arcana.update_x_bias(x=x, x_bias=bias)
                self.assertLess(losses[0].numpy(), last_loss)
                last_loss = losses[0].numpy()

    def test_init_bias(self):
        arcana = Arcana(model=self.ml_ae, num_iter=42, init_x_bias='weightedB', alpha=0.6)
        bias_expected = 0.6 * (self.ml_ae.predict(self.data) - self.data)
        bias = arcana.initialize_x_bias(self.data)
        assert_array_almost_equal(bias_expected, bias)

        arcana = Arcana(model=self.ml_ae, num_iter=42, init_x_bias='weightedA', alpha=0.6)
        bias_expected = 0.4 * (self.ml_ae.predict(self.data) - self.data)
        bias = arcana.initialize_x_bias(self.data)
        assert_array_almost_equal(bias_expected, bias)

        arcana = Arcana(model=self.ml_ae, num_iter=42, init_x_bias='recon', alpha=0.6)
        bias_expected = self.ml_ae.predict(self.data) - self.data
        bias = arcana.initialize_x_bias(self.data)
        assert_array_almost_equal(bias_expected, bias)

        arcana = Arcana(model=self.ml_ae, num_iter=42, init_x_bias='zero', alpha=0.6)
        bias_expected = 0 * self.data
        bias = arcana.initialize_x_bias(self.data)
        assert_array_almost_equal(bias_expected, bias)

    def test_draw_samples(self):
        arcana = Arcana(model=self.ml_ae, num_iter=42, max_sample_threshold=self.n)
        selection = arcana.draw_samples(x=self.data)
        self.assertTupleEqual(self.data.shape, self.data[selection].shape)

        arcana.max_sample_threshold = self.n - 1
        selection = arcana.draw_samples(x=self.data)
        self.assertTupleEqual(self.data[:-1].shape, self.data[selection].shape)

    def test_ignore_features(self):
        subset = self.data_frame.iloc[:20].copy()
        subset.columns = [
            'windspeed_avg',
            'output_power',
            'temperature',
            'pressure',
            'windspeed_peak',
            'other_feature'
        ]
        ignore_patterns = ['windspeed*', 'non_existing*']
        arcana = Arcana(model=self.ml_ae, num_iter=5, ignore_features=ignore_patterns)
        bias, losses, _ = arcana.find_arcana_bias(subset, track_losses=True)
        self.assertTrue((bias[['windspeed_avg', 'windspeed_peak']] == 0).all().all())
        self.assertEqual(arcana._ignored_columns, {'windspeed_avg', 'windspeed_peak'})
<<<<<<< HEAD
=======
        ignore_cols = [self.data_frame.columns[0], 'non_existing_feature']
        arcana = Arcana(model=self.ml_ae, num_iter=5, ignore_features=ignore_cols)
        subset = self.data_frame.iloc[:20]
        bias, losses, _ = arcana.find_arcana_bias(subset, track_losses=True)
        self.assertTrue((bias[ignore_cols[0]] == 0).all())
>>>>>>> 68500314
        # ensure optimisation still runs and logs losses
        self.assertFalse(losses.empty)
<|MERGE_RESOLUTION|>--- conflicted
+++ resolved
@@ -119,13 +119,10 @@
         bias, losses, _ = arcana.find_arcana_bias(subset, track_losses=True)
         self.assertTrue((bias[['windspeed_avg', 'windspeed_peak']] == 0).all().all())
         self.assertEqual(arcana._ignored_columns, {'windspeed_avg', 'windspeed_peak'})
-<<<<<<< HEAD
-=======
         ignore_cols = [self.data_frame.columns[0], 'non_existing_feature']
         arcana = Arcana(model=self.ml_ae, num_iter=5, ignore_features=ignore_cols)
         subset = self.data_frame.iloc[:20]
         bias, losses, _ = arcana.find_arcana_bias(subset, track_losses=True)
         self.assertTrue((bias[ignore_cols[0]] == 0).all())
->>>>>>> 68500314
         # ensure optimisation still runs and logs losses
         self.assertFalse(losses.empty)
